--- conflicted
+++ resolved
@@ -813,16 +813,12 @@
 
     def mouseMoveEvent(self, event: QMouseEvent):
         super().mouseMoveEvent(event)
-<<<<<<< HEAD
         #显示种类
         if self.label is not None:
             rect = QRect(self.width()- 5, 0, 5, self.height())
             if rect.contains(event.pos()):
                 self.Show_Classes_Signal.emit()
         #显示像素值
-=======
-        
->>>>>>> ddecb1cb
         if self.img is not None:
             x = event.x()
             y = event.y()
